--- conflicted
+++ resolved
@@ -186,37 +186,19 @@
 }
 
 func (s *AuditLogService) ListClientNames(ctx context.Context) (clientNames []string, err error) {
-<<<<<<< HEAD
 	dialect := s.db.Name()
-	var query *gorm.DB
-=======
 	query := s.db.
 		WithContext(ctx).
 		Model(&model.AuditLog{})
->>>>>>> 9e889262
-
-	dialect := s.db.Name()
+
 	switch dialect {
 	case "sqlite":
-<<<<<<< HEAD
-		query = s.db.
-			WithContext(ctx).
-			Model(&model.AuditLog{}).
-			Select("DISTINCT json_extract(data, '$.clientName') as clientName").
-			Where("json_extract(data, '$.clientName') IS NOT NULL")
-	case "postgres":
-		query = s.db.
-			Model(&model.AuditLog{}).
-			WithContext(ctx).
-			Select("DISTINCT data->>'clientName' as clientName").
-=======
 		query = query.
-			Select("DISTINCT json_extract(data, '$.clientName') as client_name").
+			Select("DISTINCT json_extract(data, '$.clientName') AS client_name").
 			Where("json_extract(data, '$.clientName') IS NOT NULL")
 	case "postgres":
 		query = query.
-			Select("DISTINCT data->>'clientName' as client_name").
->>>>>>> 9e889262
+			Select("DISTINCT data->>'clientName' AS client_name").
 			Where("data->>'clientName' IS NOT NULL")
 	default:
 		return nil, fmt.Errorf("unsupported database dialect: %s", dialect)
