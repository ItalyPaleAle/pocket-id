package service

import (
	"bytes"
	"context"
	"errors"
	"fmt"
	"io"
	"log"
	"net/url"
	"os"
	"strings"
	"time"

	"github.com/google/uuid"
	"gorm.io/gorm"

	"github.com/pocket-id/pocket-id/backend/internal/common"
	"github.com/pocket-id/pocket-id/backend/internal/dto"
	"github.com/pocket-id/pocket-id/backend/internal/model"
	datatype "github.com/pocket-id/pocket-id/backend/internal/model/types"
	"github.com/pocket-id/pocket-id/backend/internal/utils"
	"github.com/pocket-id/pocket-id/backend/internal/utils/email"
	profilepicture "github.com/pocket-id/pocket-id/backend/internal/utils/image"
)

type UserService struct {
	db               *gorm.DB
	jwtService       *JwtService
	auditLogService  *AuditLogService
	emailService     *EmailService
	appConfigService *AppConfigService
}

func NewUserService(db *gorm.DB, jwtService *JwtService, auditLogService *AuditLogService, emailService *EmailService, appConfigService *AppConfigService) *UserService {
	return &UserService{db: db, jwtService: jwtService, auditLogService: auditLogService, emailService: emailService, appConfigService: appConfigService}
}

func (s *UserService) ListUsers(ctx context.Context, searchTerm string, sortedPaginationRequest utils.SortedPaginationRequest) ([]model.User, utils.PaginationResponse, error) {
	var users []model.User
	query := s.db.WithContext(ctx).Model(&model.User{})

	if searchTerm != "" {
		searchPattern := "%" + searchTerm + "%"
		query = query.Where("email LIKE ? OR first_name LIKE ? OR username LIKE ?", searchPattern, searchPattern, searchPattern)
	}

	pagination, err := utils.PaginateAndSort(sortedPaginationRequest, query, &users)
	return users, pagination, err
}

func (s *UserService) GetUser(ctx context.Context, userID string) (model.User, error) {
	return s.getUserInternal(ctx, userID, s.db)
}

func (s *UserService) getUserInternal(ctx context.Context, userID string, tx *gorm.DB) (model.User, error) {
	var user model.User
	err := tx.
		WithContext(ctx).
		Preload("UserGroups").
		Preload("CustomClaims").
		Where("id = ?", userID).
		First(&user).
		Error
	return user, err
}

<<<<<<< HEAD
func (s *UserService) GetProfilePicture(ctx context.Context, userID string) (io.Reader, int64, error) {
=======
func (s *UserService) GetProfilePicture(userID string) (io.ReadCloser, int64, error) {
>>>>>>> 9e889262
	// Validate the user ID to prevent directory traversal
	if err := uuid.Validate(userID); err != nil {
		return nil, 0, &common.InvalidUUIDError{}
	}

	// First check for a custom uploaded profile picture (userID.png)
	profilePicturePath := common.EnvConfig.UploadPath + "/profile-pictures/" + userID + ".png"
	file, err := os.Open(profilePicturePath)
	if err == nil {
		// Get the file size
		fileInfo, err := file.Stat()
		if err != nil {
			file.Close()
			return nil, 0, err
		}
		return file, fileInfo.Size(), nil
	}

	// If no custom picture exists, get the user's data for creating initials
	user, err := s.GetUser(ctx, userID)
	if err != nil {
		return nil, 0, err
	}

	// Check if we have a cached default picture for these initials
	defaultProfilePicturesDir := common.EnvConfig.UploadPath + "/profile-pictures/defaults/"
	defaultPicturePath := defaultProfilePicturesDir + user.Initials() + ".png"
	file, err = os.Open(defaultPicturePath)
	if err == nil {
		fileInfo, err := file.Stat()
		if err != nil {
			file.Close()
			return nil, 0, err
		}
		return file, fileInfo.Size(), nil
	}

	// If no cached default picture exists, create one and save it for future use
	defaultPicture, err := profilepicture.CreateDefaultProfilePicture(user.Initials())
	if err != nil {
		return nil, 0, err
	}

	// Save the default picture for future use (in a goroutine to avoid blocking)
	defaultPictureBytes := defaultPicture.Bytes()
	go func() {
		// Ensure the directory exists
		err = os.MkdirAll(defaultProfilePicturesDir, os.ModePerm)
		if err != nil {
			log.Printf("Failed to create directory for default profile picture: %v", err)
			return
		}
		if err := utils.SaveFileStream(bytes.NewReader(defaultPictureBytes), defaultPicturePath); err != nil {
			log.Printf("Failed to cache default profile picture for initials %s: %v", user.Initials(), err)
		}
	}()

	return io.NopCloser(bytes.NewReader(defaultPictureBytes)), int64(defaultPicture.Len()), nil
}

func (s *UserService) GetUserGroups(ctx context.Context, userID string) ([]model.UserGroup, error) {
	var user model.User
	err := s.db.
		WithContext(ctx).
		Preload("UserGroups").
		Where("id = ?", userID).
		First(&user).
		Error
	if err != nil {
		return nil, err
	}
	return user.UserGroups, nil
}

func (s *UserService) UpdateProfilePicture(userID string, file io.Reader) error {
	// Validate the user ID to prevent directory traversal
	err := uuid.Validate(userID)
	if err != nil {
		return &common.InvalidUUIDError{}
	}

	// Convert the image to a smaller square image
	profilePicture, err := profilepicture.CreateProfilePicture(file)
	if err != nil {
		return err
	}

	// Ensure the directory exists
	profilePictureDir := common.EnvConfig.UploadPath + "/profile-pictures"
	err = os.MkdirAll(profilePictureDir, os.ModePerm)
	if err != nil {
		return err
	}

	// Create the profile picture file
	err = utils.SaveFileStream(profilePicture, profilePictureDir+"/"+userID+".png")
	if err != nil {
		return err
	}

	return nil
}

func (s *UserService) DeleteUser(ctx context.Context, userID string, allowLdapDelete bool) error {
	return s.db.Transaction(func(tx *gorm.DB) error {
		return s.deleteUserInternal(ctx, userID, allowLdapDelete, tx)
	})
}

func (s *UserService) deleteUserInternal(ctx context.Context, userID string, allowLdapDelete bool, tx *gorm.DB) error {
	var user model.User

	err := tx.
		WithContext(ctx).
		Where("id = ?", userID).
		First(&user).
		Error
	if err != nil {
		return err
	}

	// Disallow deleting the user if it is an LDAP user and LDAP is enabled
	if !allowLdapDelete && user.LdapID != nil && s.appConfigService.DbConfig.LdapEnabled.IsTrue() {
		return &common.LdapUserUpdateError{}
	}

	// Delete the profile picture
	profilePicturePath := common.EnvConfig.UploadPath + "/profile-pictures/" + userID + ".png"
	err = os.Remove(profilePicturePath)
	if err != nil && !os.IsNotExist(err) {
		return err
	}

	return tx.WithContext(ctx).Delete(&user).Error
}

func (s *UserService) CreateUser(ctx context.Context, input dto.UserCreateDto) (model.User, error) {
	tx := s.db.Begin()
	defer func() {
		// This is a no-op if the transaction has been committed already
		tx.Rollback()
	}()

	user, err := s.createUserInternal(ctx, input, tx)
	if err != nil {
		return model.User{}, err
	}

	err = tx.Commit().Error
	if err != nil {
		return model.User{}, err
	}

	return user, nil
}

func (s *UserService) createUserInternal(ctx context.Context, input dto.UserCreateDto, tx *gorm.DB) (model.User, error) {
	user := model.User{
		FirstName: input.FirstName,
		LastName:  input.LastName,
		Email:     input.Email,
		Username:  input.Username,
		IsAdmin:   input.IsAdmin,
		Locale:    input.Locale,
	}
	if input.LdapID != "" {
		user.LdapID = &input.LdapID
	}

	err := tx.WithContext(ctx).Create(&user).Error
	if errors.Is(err, gorm.ErrDuplicatedKey) {
		tx.Rollback()

		// If we are here, the transaction is already aborted due to an error, so we pass s.db
		err = s.checkDuplicatedFields(ctx, user, s.db)
		return model.User{}, err
	} else if err != nil {
		return model.User{}, err
	}
	return user, nil
}

func (s *UserService) UpdateUser(ctx context.Context, userID string, updatedUser dto.UserCreateDto, updateOwnUser bool, allowLdapUpdate bool) (model.User, error) {
	tx := s.db.Begin()
	defer func() {
		// This is a no-op if the transaction has been committed already
		tx.Rollback()
	}()

	user, err := s.updateUserInternal(ctx, userID, updatedUser, updateOwnUser, allowLdapUpdate, tx)
	if err != nil {
		return model.User{}, err
	}

	err = tx.Commit().Error
	if err != nil {
		return model.User{}, err
	}

	return user, nil
}

func (s *UserService) updateUserInternal(ctx context.Context, userID string, updatedUser dto.UserCreateDto, updateOwnUser bool, allowLdapUpdate bool, tx *gorm.DB) (model.User, error) {
	var user model.User
	err := tx.
		WithContext(ctx).
		Where("id = ?", userID).
		First(&user).
		Error
	if err != nil {
		return model.User{}, err
	}

	// Disallow updating the user if it is an LDAP group and LDAP is enabled
	if !allowLdapUpdate && user.LdapID != nil && s.appConfigService.DbConfig.LdapEnabled.IsTrue() {
		return model.User{}, &common.LdapUserUpdateError{}
	}

	user.FirstName = updatedUser.FirstName
	user.LastName = updatedUser.LastName
	user.Email = updatedUser.Email
	user.Username = updatedUser.Username
	user.Locale = updatedUser.Locale
	if !updateOwnUser {
		user.IsAdmin = updatedUser.IsAdmin
	}

	err = tx.
		WithContext(ctx).
		Save(&user).
		Error
	if errors.Is(err, gorm.ErrDuplicatedKey) {
		tx.Rollback()

		// If we are here, the transaction is already aborted due to an error, so we pass s.db
		err = s.checkDuplicatedFields(ctx, user, s.db)
		return user, err
	} else if err != nil {
		return user, err
	}

	return user, nil
}

func (s *UserService) RequestOneTimeAccessEmail(ctx context.Context, emailAddress, redirectPath string) error {
	tx := s.db.Begin()
	defer func() {
		// This is a no-op if the transaction has been committed already
		tx.Rollback()
	}()

	isDisabled := !s.appConfigService.DbConfig.EmailOneTimeAccessEnabled.IsTrue()
	if isDisabled {
		return &common.OneTimeAccessDisabledError{}
	}

	var user model.User
	err := tx.
		WithContext(ctx).
		Where("email = ?", emailAddress).
		First(&user).
		Error
	if err != nil {
		// Do not return error if user not found to prevent email enumeration
		if errors.Is(err, gorm.ErrRecordNotFound) {
			return nil
		} else {
			return err
		}
	}

	oneTimeAccessToken, err := s.createOneTimeAccessTokenInternal(ctx, user.ID, time.Now().Add(15*time.Minute), tx)
	if err != nil {
		return err
	}

	err = tx.Commit().Error
	if err != nil {
		return err
	}

	// We use a background context here as this is running in a goroutine
	//nolint:contextcheck
	go func() {
		innerCtx := context.Background()

		link := common.EnvConfig.AppURL + "/lc"
		linkWithCode := link + "/" + oneTimeAccessToken

		// Add redirect path to the link
		if strings.HasPrefix(redirectPath, "/") {
			encodedRedirectPath := url.QueryEscape(redirectPath)
			linkWithCode = linkWithCode + "?redirect=" + encodedRedirectPath
		}

		errInternal := SendEmail(innerCtx, s.emailService, email.Address{
			Name:  user.Username,
			Email: user.Email,
		}, OneTimeAccessTemplate, &OneTimeAccessTemplateData{
			Code:              oneTimeAccessToken,
			LoginLink:         link,
			LoginLinkWithCode: linkWithCode,
		})
		if errInternal != nil {
			log.Printf("Failed to send email to '%s': %v\n", user.Email, errInternal)
		}
	}()

	return nil
}

func (s *UserService) CreateOneTimeAccessToken(ctx context.Context, userID string, expiresAt time.Time) (string, error) {
	return s.createOneTimeAccessTokenInternal(ctx, userID, expiresAt, s.db)
}

func (s *UserService) createOneTimeAccessTokenInternal(ctx context.Context, userID string, expiresAt time.Time, tx *gorm.DB) (string, error) {
	// If expires at is less than 15 minutes, use an 6 character token instead of 16
	tokenLength := 16
	if time.Until(expiresAt) <= 15*time.Minute {
		tokenLength = 6
	}

	randomString, err := utils.GenerateRandomAlphanumericString(tokenLength)
	if err != nil {
		return "", err
	}

	oneTimeAccessToken := model.OneTimeAccessToken{
		UserID:    userID,
		ExpiresAt: datatype.DateTime(expiresAt),
		Token:     randomString,
	}

	if err := tx.WithContext(ctx).Create(&oneTimeAccessToken).Error; err != nil {
		return "", err
	}

	return oneTimeAccessToken.Token, nil
}

func (s *UserService) ExchangeOneTimeAccessToken(ctx context.Context, token string, ipAddress, userAgent string) (model.User, string, error) {
	tx := s.db.Begin()
	defer func() {
		// This is a no-op if the transaction has been committed already
		tx.Rollback()
	}()

	var oneTimeAccessToken model.OneTimeAccessToken
	err := tx.
		WithContext(ctx).
		Where("token = ? AND expires_at > ?", token, datatype.DateTime(time.Now())).Preload("User").
		First(&oneTimeAccessToken).
		Error
	if err != nil {
		if errors.Is(err, gorm.ErrRecordNotFound) {
			return model.User{}, "", &common.TokenInvalidOrExpiredError{}
		}
		return model.User{}, "", err
	}
	accessToken, err := s.jwtService.GenerateAccessToken(oneTimeAccessToken.User)
	if err != nil {
		return model.User{}, "", err
	}

	err = tx.
		WithContext(ctx).
		Delete(&oneTimeAccessToken).
		Error
	if err != nil {
		return model.User{}, "", err
	}

	if ipAddress != "" && userAgent != "" {
		s.auditLogService.Create(ctx, model.AuditLogEventOneTimeAccessTokenSignIn, ipAddress, userAgent, oneTimeAccessToken.User.ID, model.AuditLogData{}, tx)
	}

	err = tx.Commit().Error
	if err != nil {
		return model.User{}, "", err
	}

	return oneTimeAccessToken.User, accessToken, nil
}

func (s *UserService) UpdateUserGroups(ctx context.Context, id string, userGroupIds []string) (user model.User, err error) {
	tx := s.db.Begin()
	defer func() {
		// This is a no-op if the transaction has been committed already
		tx.Rollback()
	}()

	user, err = s.getUserInternal(ctx, id, tx)
	if err != nil {
		return model.User{}, err
	}

	// Fetch the groups based on userGroupIds
	var groups []model.UserGroup
	if len(userGroupIds) > 0 {
		err = tx.
			WithContext(ctx).
			Where("id IN (?)", userGroupIds).
			Find(&groups).
			Error
		if err != nil {
			return model.User{}, err
		}
	}

	// Replace the current groups with the new set of groups
	err = tx.
		WithContext(ctx).
		Model(&user).
		Association("UserGroups").
		Replace(groups)
	if err != nil {
		return model.User{}, err
	}

	// Save the updated user
	err = tx.WithContext(ctx).Save(&user).Error
	if err != nil {
		return model.User{}, err
	}

	err = tx.Commit().Error
	if err != nil {
		return model.User{}, err
	}

	return user, nil
}

func (s *UserService) SetupInitialAdmin(ctx context.Context) (model.User, string, error) {
	tx := s.db.Begin()
	defer func() {
		// This is a no-op if the transaction has been committed already
		tx.Rollback()
	}()

	var userCount int64
	if err := tx.WithContext(ctx).Model(&model.User{}).Count(&userCount).Error; err != nil {
		return model.User{}, "", err
	}
	if userCount > 1 {
		return model.User{}, "", &common.SetupAlreadyCompletedError{}
	}

	user := model.User{
		FirstName: "Admin",
		LastName:  "Admin",
		Username:  "admin",
		Email:     "admin@admin.com",
		IsAdmin:   true,
	}

	if err := tx.WithContext(ctx).Model(&model.User{}).Preload("Credentials").FirstOrCreate(&user).Error; err != nil {
		return model.User{}, "", err
	}

	if len(user.Credentials) > 0 {
		return model.User{}, "", &common.SetupAlreadyCompletedError{}
	}

	token, err := s.jwtService.GenerateAccessToken(user)
	if err != nil {
		return model.User{}, "", err
	}

	err = tx.Commit().Error
	if err != nil {
		return model.User{}, "", err
	}

	return user, token, nil
}

func (s *UserService) checkDuplicatedFields(ctx context.Context, user model.User, tx *gorm.DB) error {
	var result struct {
		Found bool
	}
	err := tx.
		WithContext(ctx).
		Raw(`SELECT EXISTS(SELECT 1 FROM users WHERE id != ? AND email = ?) AS found`, user.ID, user.Email).
		First(&result).
		Error
	if err != nil {
		return err
	}
	if result.Found {
		return &common.AlreadyInUseError{Property: "email"}
	}

	err = tx.
		WithContext(ctx).
		Raw(`SELECT EXISTS(SELECT 1 FROM users WHERE id != ? AND username = ?) AS found`, user.ID, user.Username).
		First(&result).
		Error
	if err != nil {
		return err
	}
	if result.Found {
		return &common.AlreadyInUseError{Property: "username"}
	}

	return nil
}

// ResetProfilePicture deletes a user's custom profile picture
func (s *UserService) ResetProfilePicture(userID string) error {
	// Validate the user ID to prevent directory traversal
	if err := uuid.Validate(userID); err != nil {
		return &common.InvalidUUIDError{}
	}

	// Build path to profile picture
	profilePicturePath := common.EnvConfig.UploadPath + "/profile-pictures/" + userID + ".png"

	// Check if file exists and delete it
	if _, err := os.Stat(profilePicturePath); err == nil {
		if err := os.Remove(profilePicturePath); err != nil {
			return fmt.Errorf("failed to delete profile picture: %w", err)
		}
	} else if !os.IsNotExist(err) {
		// If any error other than "file not exists"
		return fmt.Errorf("failed to check if profile picture exists: %w", err)
	}
	// It's okay if the file doesn't exist - just means there's no custom picture to delete

	return nil
}<|MERGE_RESOLUTION|>--- conflicted
+++ resolved
@@ -65,11 +65,7 @@
 	return user, err
 }
 
-<<<<<<< HEAD
-func (s *UserService) GetProfilePicture(ctx context.Context, userID string) (io.Reader, int64, error) {
-=======
-func (s *UserService) GetProfilePicture(userID string) (io.ReadCloser, int64, error) {
->>>>>>> 9e889262
+func (s *UserService) GetProfilePicture(ctx context.Context, userID string) (io.ReadCloser, int64, error) {
 	// Validate the user ID to prevent directory traversal
 	if err := uuid.Validate(userID); err != nil {
 		return nil, 0, &common.InvalidUUIDError{}
@@ -207,23 +203,7 @@
 }
 
 func (s *UserService) CreateUser(ctx context.Context, input dto.UserCreateDto) (model.User, error) {
-	tx := s.db.Begin()
-	defer func() {
-		// This is a no-op if the transaction has been committed already
-		tx.Rollback()
-	}()
-
-	user, err := s.createUserInternal(ctx, input, tx)
-	if err != nil {
-		return model.User{}, err
-	}
-
-	err = tx.Commit().Error
-	if err != nil {
-		return model.User{}, err
-	}
-
-	return user, nil
+	return s.createUserInternal(ctx, input, s.db)
 }
 
 func (s *UserService) createUserInternal(ctx context.Context, input dto.UserCreateDto, tx *gorm.DB) (model.User, error) {
